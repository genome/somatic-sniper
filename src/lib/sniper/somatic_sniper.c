#include <ctype.h>
#include <math.h>
#include <stdio.h>
#include <string.h>
#include <unistd.h>
#include "allele_util.h"
#include "dqstats.h"
#include "output_format.h"
#include "somatic_sniper.h"

int get_next_pos(bam_plbuf_t *buf,bamFile fp);

static int qAddTable[1024];
double THETA = 0.001 ;      /* population scaled mutation rate */
static int prior[16][10] ;  /* index over reference base, genotype */
static int jointprior[16][10][10];  /* index over reference base, genotype for more accurate priors */

#define qAdd(x,y)  (x + qAddTable[512+y-x])

char **__bam_get_lines(const char *fn, int *_n);
void bam_init_header_hash(bam_header_t *header);
int32_t bam_get_tid(const bam_header_t *header, const char *seq_name);

int isHom[16] = {0,1,1,0,1,0,0,0,1,0,0,0,0,0,0,0} ;
int isHet[16] = {0,0,0,1,0,1,1,0,0,1,1,0,1,0,0,0} ;
int glfBase[10] = { 1, 3, 5, 9, 2, 6, 10, 4, 12, 8 } ; /* mapping from 10 genotypes to 4 bit base coding */


void makeSoloPrior (void) {
    int i, b, ref ;
    for (ref = 0 ; ref < 16 ; ++ref) {

        for (i = 0 ; i < 10 ; ++i) { 
            b = glfBase[i] ;
            if (!(b & ~ref))	/* ie b is compatible with ref */
                prior[ref][i] = 0 ;
            else if (b & ref)	/* ie one allele of b is compatible with ref */
                prior[ref][i] = logPhred(THETA) ;
            else if (isHom[b])	/* single mutation homozygote */
                prior[ref][i] = logPhred(0.5*THETA) ;
            else			/* two mutations */
                prior[ref][i] = logPhred(THETA*THETA) ;
        }
    }
}

void make_joint_prior (double somatic_rate) {
    int i, j, b, c, ref ;
    int germline_prior;

    for (ref = 0 ; ref < 16 ; ++ref) {
        for (i = 0 ; i < 10 ; ++i) { 
            b = glfBase[i] ;
            if (!(b & ~ref))
                germline_prior = 0 ;
            else if (b & ref)	
                germline_prior = logPhred(THETA) ;
            else if (isHom[b])
                germline_prior = logPhred(0.5*THETA) ;
            else			
                germline_prior = logPhred(THETA*THETA) ;
            for(j = 0; j < 10; ++j) {
                c =glfBase[j];
                if(b == c)
                    jointprior[ref][i][j] = germline_prior;
                else if( (b & c) && isHet[j])
                    jointprior[ref][i][j] = germline_prior + logPhred(somatic_rate);
                else if((b & c) && isHom[j])
                    jointprior[ref][i][j] = germline_prior + logPhred(somatic_rate);
                else if(isHom[j])
                    jointprior[ref][i][j] = germline_prior + logPhred(somatic_rate * somatic_rate);
                else
                    jointprior[ref][i][j] = germline_prior + logPhred(somatic_rate * somatic_rate);
            }
        }
    }
}

void calculatePosteriors(glf1_t *g, int lkResult[]) {
    unsigned char refBase = g->ref_base;
    int qSum = 255;
    int qMin = 1000;
    int j;

    //Calculate Posteriors
    for (j = 0 ; j < 10 ; ++j) {
        int x = g->lk[j] + prior[refBase][j];
        qSum = qAdd (x, qSum) ;
        if (x < qMin) qMin = x ;
        lkResult[j] = x ;
    }
    for (j = 0 ; j < 10 ; ++j) {
        lkResult[j] -= qSum;
        if(lkResult[j] > 255) {
            lkResult[j] = 255;
        }
    }

}

void qAddTableInit (void) {
    int i ;
    for (i = 0 ; i < 1000 ; ++i) { 
        double e = 1 + expPhred(i-512) ;
        qAddTable[i] = logPhred(e) ;
    }
}

int glf_somatic(uint32_t tid, uint32_t pos, int n1, int n2, const bam_pileup1_t *pl1, const bam_pileup1_t *pl2, void *data, FILE *snp_fh) {
    //hacked copy from function gl3_func behavior to get a g with 10 probabilities to do somatic probability calculation
    pu_data2_t *d = (pu_data2_t*)data;
    if (d->fai && (int)tid != d->tid) {
        free(d->ref);
        d->ref = fai_fetch(d->fai, d->h1->target_name[tid], &d->len);
        d->tid = tid;
    }
    int rb = (d->ref && (int)pos < d->len)? d->ref[pos] : 'N';

    int lkTumor[10], lkNormal[10];

    int qPosteriorSum = 255;

    glf1_t *gTumor =sniper_maqcns_glfgen(n1, pl1, bam_nt16_table[rb], d->c);
    glf1_t *gNormal =sniper_maqcns_glfgen(n2, pl2, bam_nt16_table[rb], d->c);
    
    //now we have the filled g1,g2 to compare with code from glfSomatic
    if (rb != 'N' && gTumor->depth > 0 && gNormal->depth > 0) {
        //calculate tumor posteriors

        uint32_t tumor_cns = sniper_maqcns_call(n1, gTumor, d->c);
        uint32_t normal_cns = sniper_maqcns_call(n2, gNormal, d->c);
        int rb4 = bam_nt16_table[rb];
        int tumor_base1 = tumor_cns >> 28;
        int tumor_base2 = tumor_cns >> 24 & 0xf;
        int tumor_score1 = tumor_cns >> 8 & 0xff;
        int tumor_score2 = tumor_cns & 0xff;
/*
        int tumor_rms_mapping = tumor_cns >> 16 & 0xff;
*/

        int normal_base1 = normal_cns >> 28;
        int normal_base2 = normal_cns >> 24 & 0xf;
        int normal_score1 = normal_cns >> 8 & 0xff;
        int normal_score2 = normal_cns & 0xff;
/*
        int normal_rms_mapping = normal_cns >> 16 & 0xff;
*/

        int tumor_snp_q = 0;
        int normal_snp_q = 0;

        if (rb4 != 15 && tumor_base1 != 15 && tumor_base1 != rb4) { // a SNP
            tumor_snp_q = (tumor_base2 == rb4)? tumor_score1 : tumor_score1 + tumor_score2;
            if (tumor_snp_q > 255) tumor_snp_q = 255;

            if (normal_base1 != 15 && normal_base1 != rb4)
            {
                normal_snp_q = (normal_base2 == rb4)? normal_score1 : normal_score1 + normal_score2;
                if (normal_snp_q > 255) normal_snp_q = 255;
            }

            //calculate the posterior probabilities
            calculatePosteriors(gTumor, lkTumor);
            calculatePosteriors(gNormal, lkNormal);

            if(d->use_joint_priors) {
                //here we will use more somatic prior probabilities and calculate the marginals in place
                int joint_lk[10][10] ;
                int marginal_probability = 255;
                int i,j;
                for(i = 0; i < 10; i++) {
                    for(j = 0; j < 10; j++) {
                        joint_lk[i][j] = (int)gNormal->lk[i] + (int)gTumor->lk[j] + jointprior[rb4][i][j];
                        if(joint_lk[i][j] > 255) {
                            joint_lk[i][j] = 255;
                        }
                        marginal_probability = qAdd(marginal_probability,joint_lk[i][j]);
                    }
                }
                
                for(j = 0; j < 10; j++) {
                    int lk = joint_lk[j][j] - marginal_probability;
                    qPosteriorSum = qAdd(qPosteriorSum,lk);
                }
            }
            else {
                int j;
                for(j = 0; j < 10; j++) {
                    qPosteriorSum = qAdd(qPosteriorSum,(lkTumor[j] + lkNormal[j]));
                }
            }

            if(d->min_somatic_qual <= qPosteriorSum) {
<<<<<<< HEAD
                uint32_t mean_baseQ[4] = {0};
                uint32_t mean_mapQ[4] = {0};
                uint32_t base_occ[4] = {0};
                if(d->format == FORMAT_SIMPLE) {
                    fprintf(snp_fh, "%s\t%d\t%c\t%c\t%d\t%d\t%d\t%d\t%d\t%d\n",
                            d->h1->target_name[tid],
                            pos + 1,
                            rb,
                            bam_nt16_rev_table[tumor_base1],
                            qPosteriorSum,
                            tumor_score1,
                            tumor_snp_q,
                            tumor_rms_mapping,
                            n1,
                            n2);

                }
                else {

                    fprintf(snp_fh, "%s\t%d\t%c\t%c\t%c\t%d\t%d\t%d\t%d\t%d\t%d\t%d\t%d\t%d\t",
                            d->h1->target_name[tid],
                            pos + 1,
                            rb,
                            bam_nt16_rev_table[tumor_base1],
                            bam_nt16_rev_table[normal_base1],
                            qPosteriorSum,
                            tumor_score1,
                            tumor_snp_q,
                            tumor_rms_mapping,
                            normal_score1,
                            normal_snp_q,
                            normal_rms_mapping,
                            n1,
                            n2);

                    /* mean {map,base} quality for tumor */
                    mean_quality_values(pl1, n1, rb4|tumor_base1, mean_baseQ, mean_mapQ, base_occ);
                    print_mean_quality_values(snp_fh, rb4, mean_baseQ);
                    fputc('\t', snp_fh);
                    print_mean_quality_values(snp_fh, rb4, mean_mapQ);
                    fputc('\t', snp_fh);
                    print_base_count(snp_fh, rb4, base_occ);
                    fputc('\t', snp_fh);
                    print_mean_quality_values(snp_fh, ~rb4&tumor_base1, mean_baseQ);
                    fputc('\t', snp_fh);
                    print_mean_quality_values(snp_fh, ~rb4&tumor_base1, mean_mapQ);
                    fputc('\t', snp_fh);
                    print_base_count(snp_fh, ~rb4&tumor_base1, base_occ);
                    fputc('\t', snp_fh);

                    /* mean {map,base} quality for normal */
                    mean_quality_values(pl2, n2, rb4|normal_base1, mean_baseQ, mean_mapQ, base_occ);
                    print_mean_quality_values(snp_fh, rb4, mean_baseQ);
                    fputc('\t', snp_fh);
                    print_mean_quality_values(snp_fh, rb4, mean_mapQ);
                    fputc('\t', snp_fh);
                    print_base_count(snp_fh, rb4, base_occ);
                    fputc('\t', snp_fh);
                    print_mean_quality_values(snp_fh, ~rb4&normal_base1, mean_baseQ);
                    fputc('\t', snp_fh);
                    print_mean_quality_values(snp_fh, ~rb4&normal_base1, mean_mapQ);
                    fputc('\t', snp_fh);
                    print_base_count(snp_fh, ~rb4&normal_base1, base_occ);
                    fputc('\n', snp_fh);
                }
=======
                sniper_output_t out;
                out.seq_name = d->h1->target_name[tid];
                out.pos = pos;
                out.ref_base = rb;
                out.ref_base4 = rb4;

                out.tumor.genotype = tumor_base1;
                out.tumor.consensus_quality = tumor_score1;
                out.tumor.variant_allele_quality = tumor_snp_q;
                out.tumor.somatic_score = qPosteriorSum;

                if (rb4 == tumor_base1 && tumor_base1 == normal_base1)
                    out.tumor.variant_status = WILDTYPE;
                if (tumor_base1 == normal_base1)
                    out.tumor.variant_status = GERMLINE;
                else if (is_loh(tumor_base1, normal_base1))
                    out.tumor.variant_status = LOH;
                else if (qPosteriorSum > 0)
                    out.tumor.variant_status = SOMATIC;
                else
                    out.tumor.variant_status = UNKNOWN;

                get_dqstats(pl1, n1, rb4, rb4|tumor_base1, &out.tumor.dqstats);

                out.normal.genotype = normal_base1;
                out.normal.consensus_quality = normal_score1;
                out.normal.variant_allele_quality = normal_snp_q;
                out.normal.somatic_score = -1;
                if (out.normal.genotype == rb4) 
                    out.normal.variant_status = WILDTYPE;
                else
                    out.normal.variant_status = GERMLINE;
                get_dqstats(pl2, n2, rb4, rb4|normal_base1, &out.normal.dqstats);

                output_formatter_write(d->output_formatter, &out);
>>>>>>> b59c239f
                fflush(snp_fh);
            }
        }
        free(gTumor);
        free(gNormal);
        return qPosteriorSum;
    }
    return -1;
}<|MERGE_RESOLUTION|>--- conflicted
+++ resolved
@@ -191,12 +191,11 @@
             }
 
             if(d->min_somatic_qual <= qPosteriorSum) {
-<<<<<<< HEAD
-                uint32_t mean_baseQ[4] = {0};
-                uint32_t mean_mapQ[4] = {0};
-                uint32_t base_occ[4] = {0};
-                if(d->format == FORMAT_SIMPLE) {
-                    fprintf(snp_fh, "%s\t%d\t%c\t%c\t%d\t%d\t%d\t%d\t%d\t%d\n",
+                sniper_output_t out;
+                out.seq_name = d->h1->target_name[tid];
+                out.pos = pos;
+                out.ref_base = rb;
+                out.ref_base4 = rb4;
                             d->h1->target_name[tid],
                             pos + 1,
                             rb,
@@ -211,58 +210,6 @@
                 }
                 else {
 
-                    fprintf(snp_fh, "%s\t%d\t%c\t%c\t%c\t%d\t%d\t%d\t%d\t%d\t%d\t%d\t%d\t%d\t",
-                            d->h1->target_name[tid],
-                            pos + 1,
-                            rb,
-                            bam_nt16_rev_table[tumor_base1],
-                            bam_nt16_rev_table[normal_base1],
-                            qPosteriorSum,
-                            tumor_score1,
-                            tumor_snp_q,
-                            tumor_rms_mapping,
-                            normal_score1,
-                            normal_snp_q,
-                            normal_rms_mapping,
-                            n1,
-                            n2);
-
-                    /* mean {map,base} quality for tumor */
-                    mean_quality_values(pl1, n1, rb4|tumor_base1, mean_baseQ, mean_mapQ, base_occ);
-                    print_mean_quality_values(snp_fh, rb4, mean_baseQ);
-                    fputc('\t', snp_fh);
-                    print_mean_quality_values(snp_fh, rb4, mean_mapQ);
-                    fputc('\t', snp_fh);
-                    print_base_count(snp_fh, rb4, base_occ);
-                    fputc('\t', snp_fh);
-                    print_mean_quality_values(snp_fh, ~rb4&tumor_base1, mean_baseQ);
-                    fputc('\t', snp_fh);
-                    print_mean_quality_values(snp_fh, ~rb4&tumor_base1, mean_mapQ);
-                    fputc('\t', snp_fh);
-                    print_base_count(snp_fh, ~rb4&tumor_base1, base_occ);
-                    fputc('\t', snp_fh);
-
-                    /* mean {map,base} quality for normal */
-                    mean_quality_values(pl2, n2, rb4|normal_base1, mean_baseQ, mean_mapQ, base_occ);
-                    print_mean_quality_values(snp_fh, rb4, mean_baseQ);
-                    fputc('\t', snp_fh);
-                    print_mean_quality_values(snp_fh, rb4, mean_mapQ);
-                    fputc('\t', snp_fh);
-                    print_base_count(snp_fh, rb4, base_occ);
-                    fputc('\t', snp_fh);
-                    print_mean_quality_values(snp_fh, ~rb4&normal_base1, mean_baseQ);
-                    fputc('\t', snp_fh);
-                    print_mean_quality_values(snp_fh, ~rb4&normal_base1, mean_mapQ);
-                    fputc('\t', snp_fh);
-                    print_base_count(snp_fh, ~rb4&normal_base1, base_occ);
-                    fputc('\n', snp_fh);
-                }
-=======
-                sniper_output_t out;
-                out.seq_name = d->h1->target_name[tid];
-                out.pos = pos;
-                out.ref_base = rb;
-                out.ref_base4 = rb4;
 
                 out.tumor.genotype = tumor_base1;
                 out.tumor.consensus_quality = tumor_score1;
@@ -279,7 +226,7 @@
                     out.tumor.variant_status = SOMATIC;
                 else
                     out.tumor.variant_status = UNKNOWN;
-
+                }
                 get_dqstats(pl1, n1, rb4, rb4|tumor_base1, &out.tumor.dqstats);
 
                 out.normal.genotype = normal_base1;
@@ -293,7 +240,6 @@
                 get_dqstats(pl2, n2, rb4, rb4|normal_base1, &out.normal.dqstats);
 
                 output_formatter_write(d->output_formatter, &out);
->>>>>>> b59c239f
                 fflush(snp_fh);
             }
         }
